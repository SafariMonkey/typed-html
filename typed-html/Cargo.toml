[package]
name = "typed-html"
version = "0.2.0"
edition = "2018"
authors = ["Bodil Stokke <bodil@bodil.org>"]
license = "MPL-2.0+"
description = "Type checked JSX for Rust"
repository = "https://github.com/bodil/typed-html"
documentation = "http://docs.rs/typed-html/"
readme = "../README.md"
categories = ["template-engine", "wasm", "web-programming"]
keywords = ["jsx", "html", "wasm"]

[badges]
travis-ci = { repository = "bodil/typed-html" }
maintenance = { status = "actively-developed" }

[dependencies]
typed-html-macros = { path = "../macros" }
<<<<<<< HEAD
strum = "0.15.0"
strum_macros = "0.14.0"
=======
strum = "0.14.0"
strum_macros = "0.15.0"
>>>>>>> e730b772
mime = "0.3.13"
language-tags = "0.2.2"
htmlescape = "0.3.1"
proc-macro-hack = "0.5.4"
proc-macro-nested = "0.1.3"
stdweb = { version = "0.4.14", optional = true }
dodrio = { version = "0.1.0", optional = true }
web-sys = { version = "0.3.16", optional = true, features = ["Event", "Element"] }

[features]
dodrio_macro = ["web-sys", "dodrio", "typed-html-macros/dodrio"]<|MERGE_RESOLUTION|>--- conflicted
+++ resolved
@@ -17,13 +17,8 @@
 
 [dependencies]
 typed-html-macros = { path = "../macros" }
-<<<<<<< HEAD
 strum = "0.15.0"
-strum_macros = "0.14.0"
-=======
-strum = "0.14.0"
 strum_macros = "0.15.0"
->>>>>>> e730b772
 mime = "0.3.13"
 language-tags = "0.2.2"
 htmlescape = "0.3.1"
